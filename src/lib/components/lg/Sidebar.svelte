<script lang="ts">
	import Milestones from '$lib/components/md/Milestones.svelte';
	import Today from '$lib/components/md/Today.svelte';
	import Tutorial from '$lib/components/md/Tutorial.svelte';
	import Profile from '$lib/components/md/Profile.svelte';
	import { goto } from '$app/navigation';
	import { getContext } from 'svelte';
	import { supabase } from '$lib/supabaseClient';
	import { tasksByMilestoneStore, type TasksMap, type MilestoneStatus } from '$lib/stores/tasks';
	import { get } from 'svelte/store';
	import { todosByTaskStore } from '$lib/stores/todos';
	import { APP_MODE_CONTEXT_KEY, type AppModeContext } from '$lib/context/appMode';

	type Milestone = {
		id: string;
		title: string;
		done: boolean;
		description?: string;
		ordinal?: number | null;
	};
	type Task = {
		id: string;
		title: string;
		done: boolean;
		ordinal?: number | null;
		tutorial?: boolean;
	};

	let {
		sidebarCollapsed = false,
		toggleSidebar,
		milestones = [],
		currentMilestoneId = null,
		currentTaskId = null,
		tutorial = false,
		email = '',
		userId = null,
		selectedMilestoneId: selectedMilestoneIdProp = null,
		selectedTaskId: selectedTaskIdProp = null,
		onSelectMilestone = null,
		onSelectTask = null
	} = $props<{
		sidebarCollapsed: boolean;
		toggleSidebar: () => void;
		milestones?: Milestone[];
		currentMilestoneId?: string | null;
		currentTaskId?: string | null;
		tutorial?: boolean;
		email?: string;
		userId?: string | null;
		selectedMilestoneId?: string | null;
		selectedTaskId?: string | null;
		onSelectMilestone?: ((id: string) => void) | null;
		onSelectTask?: ((id: string) => void) | null;
	}>();

	const EXPANDED_WIDTH = 'min(21vw, 20rem)';
	const COLLAPSED_WIDTH = '0rem';
	const containerFlex = $derived(sidebarCollapsed ? COLLAPSED_WIDTH : EXPANDED_WIDTH);
	const sidebarTransform = $derived(sidebarCollapsed ? 'translateX(-100%)' : 'translateX(0%)');

	type AuthUI = { signOut: () => Promise<void> };
	const { signOut } = getContext<AuthUI>('auth-ui');
	const appMode = getContext<AppModeContext>(APP_MODE_CONTEXT_KEY) ?? { isDemo: false };
	const isDemo = appMode.isDemo;

	let selectedMilestoneId = $state<string | null>(selectedMilestoneIdProp);
	let selectedTaskId = $state<string | null>(selectedTaskIdProp);

	let tasksByMilestone = $state(get(tasksByMilestoneStore));
	$inspect(tasksByMilestone);
	let todosByTask = $state(get(todosByTaskStore));
	$effect(() => {
		const unsubA = tasksByMilestoneStore.subscribe((v) => {
			tasksByMilestone = v;
		});
		const unsubB = todosByTaskStore.subscribe((v) => {
			todosByTask = v;
		});
		return () => {
			unsubA();
			unsubB();
		};
	});

	$effect(() => {
		selectedMilestoneId = selectedMilestoneIdProp;
		selectedTaskId = selectedTaskIdProp;
	});

	function getMilestoneStatus(milestoneId: string) {
		const tasks = tasksByMilestone[milestoneId] ?? [];
		if (tasks.length === 0) return 'not_started';

		let anyTodoDone = false;
		let allTodosDoneInTask = true;

		for (const t of tasks) {
			const todos = todosByTask[t.id] ?? [];
			if (todos.length === 0) {
				if (!t.done) allTodosDoneInTask = false;
				if (t.done) anyTodoDone = true;
				continue;
			}

			const taskAny = todos.some((t) => t.done);
			const taskAll = todos.every((t) => t.done);

			if (taskAny) anyTodoDone = true;
			if (!taskAll) allTodosDoneInTask = false;
		}

		if (allTodosDoneInTask) return 'complete';
		if (anyTodoDone) return 'in_progress';
		return 'not_started';
	}

	const milestoneStatus = $derived.by<Record<string, MilestoneStatus>>(() => {
		const out: Record<string, MilestoneStatus> = {};
		for (const m of milestones) out[m.id] = getMilestoneStatus(m.id);
		return out;
	});

	function handleMilestoneSelect(id: string) {
		selectedMilestoneId = id;
		selectedTaskId = null;
		onSelectMilestone?.(id);
	}

	function handleTaskSelect(taskId: string) {
		selectedTaskId = taskId;
		onSelectTask?.(taskId);
	}

	function findFirstMilestoneWithTask(map = tasksByMilestone) {
		for (const milestone of milestones) {
			const tasks = map[milestone.id] ?? [];
			if (tasks.length > 0) {
				return { milestoneId: milestone.id, taskId: tasks[0].id };
			}
		}
		return {
			milestoneId: milestones[0]?.id ?? null,
			taskId: null
		};
	}

	async function resetProgress() {
		if (!userId || isDemo) return;
		const allTaskIds = (Object.values(tasksByMilestone) as Task[][]).flat().map((t) => t.id);

		if (allTaskIds.length) {
			const { error: resetErr } = await supabase
				.from('tasks')
				.update({ done: false })
				.in('id', allTaskIds);
			if (resetErr) throw resetErr;
		}

		const nextTarget = findFirstMilestoneWithTask();
		const nextMilestoneId = nextTarget.milestoneId;
		const nextTaskId = nextTarget.taskId;

		const { error } = await supabase
			.from('users')
			.update({ current_milestone: nextMilestoneId, current_task: nextTaskId })
			.eq('user_id', userId);

		if (error) throw error;

		tasksByMilestone = Object.fromEntries(
			(Object.entries(tasksByMilestone) as [string, Task[]][]).map(([milestoneId, tasks]) => [
				milestoneId,
				tasks.map((task) => ({ ...task, done: false }))
			])
		) as TasksMap;

		currentMilestoneId = nextMilestoneId;
		currentTaskId = nextTaskId;
	}

    let headerHeight = 48;
    let scrollContainer = $state<HTMLElement | null>(null);
    let thumbTop = $state(0);
    let thumbHeight = $state(0);
    let isScrolling = $state(false);
    let scrollHideTimeout: ReturnType<typeof setTimeout> | null = null;

    function updateThumb() {
        const el = scrollContainer;
        if (!el) return;

        const view = el.clientHeight;
        const content = el.scrollHeight;

        if (content <= view) {
            thumbTop = 0;
            thumbHeight = 0;
            return;
        }

        const ratio = view / content;
        const minThumb = 32;
        thumbHeight = Math.max(minThumb, view * ratio);

        const maxThumbTop = view - thumbHeight;
        const scrollRatio = el.scrollTop / (content - view);
        thumbTop = maxThumbTop * scrollRatio;
    }

    function handleScroll() {
        updateThumb();
        isScrolling = true;
        
        if (scrollHideTimeout) clearTimeout(scrollHideTimeout);
        scrollHideTimeout = setTimeout(() => {
            isScrolling = false;
        }, 500);
    }

    $effect(() => {
        const el = scrollContainer;
        if (!el) return;

        queueMicrotask(() => {
            updateThumb();
        });
    });
</script>

<div
	class="relative flex h-full min-w-0 flex-col overflow-hidden transition-[flex-basis] duration-200 ease-out"
	style={`flex-basis:${containerFlex};flex-grow:0;flex-shrink:0;`}
>
	<aside
		id="sidebar-nav"
		class="relative flex h-full min-h-0 w-full flex-col overflow-hidden border-r border-stone-200 bg-stone-100 backdrop-blur-sm transition-transform duration-200 ease-out"
		class:pointer-events-none={sidebarCollapsed}
		style:width={EXPANDED_WIDTH}
		style:transform={sidebarTransform}
		aria-hidden={sidebarCollapsed}
	>
<<<<<<< HEAD
		<div class="flex h-full min-h-0 min-w-0 flex-col">
			{#if !sidebarCollapsed}
				<div class="min-h-0 min-w-0 flex-1 overflow-y-auto">
					<div class="flex min-w-0 flex-col">
						<div class="flex w-full items-center justify-end gap-2 pt-10"></div>

						<Today
							{tasksByMilestone}
							{currentMilestoneId}
							{currentTaskId}
							{userId}
							{milestones}
							onSelectTask={handleTaskSelect}
						/>

						<Milestones
							{milestones}
							{tasksByMilestone}
							initiallyOpen={true}
							selectedId={selectedMilestoneId}
							{selectedTaskId}
							onSelect={handleMilestoneSelect}
							onSelectTask={handleTaskSelect}
							{milestoneStatus}
						/>
					</div>
				</div>

				<div class="bg-stone-100">
					{#if !isDemo}
						<Profile
							name="User"
							{email}
							{sidebarCollapsed}
							onSignOut={signOut}
							onResetProgress={userId && !isDemo ? resetProgress : null}
						/>
					{:else}
						<div class="p-2">
							<button
								type="button"
								class="flex w-full items-center gap-2 rounded-lg px-2 py-2 text-xs text-stone-400 transition hover:bg-stone-200/70 hover:text-stone-800"
								aria-haspopup="dialog"
								onclick={() => goto('/')}
							>
								<span aria-hidden="true">←</span>
								Back to landing
							</button>
						</div>
					{/if}
				</div>
			{/if}
=======
        <div 
            class="z-[100] pointer-events-none absolute inset-y-0 left-0 right-[1px] top-0 h-12 bg-stone-100"
            aria-hidden="true"
        />

		<div 
            class={`flex h-full min-h-0 min-w-0 flex-col transition-opacity duration-200 ease-out ${
                sidebarCollapsed ? 'opacity-0' : 'opacity-100'
            }`}
        >
            <div class="absolute inset-x-0 top-0 bottom-0">
                <div class="flex h-full flex-col">
                    <div class="min-h-0 min-w-0 flex-1 overflow-y-auto scrollbar-hide" bind:this={scrollContainer} onscroll={handleScroll}>
                        <div class="flex min-w-0 flex-col">
                            <div class="flex w-full items-center justify-end gap-2 pt-10"></div>

                            <Today
                                {tasksByMilestone}
                                {currentMilestoneId}
                                {currentTaskId}
                                {userId}
                                {milestones}
                                onSelectTask={handleTaskSelect}
                            />

                            <Milestones
                                {milestones}
                                {tasksByMilestone}
                                initiallyOpen={true}
                                selectedId={selectedMilestoneId}
                                {selectedTaskId}
                                onSelect={handleMilestoneSelect}
                                onSelectTask={handleTaskSelect}
                                {milestoneStatus}
                            />
                        </div>
                    </div>

                    {#if thumbHeight > 0}
                        <div
                            class="absolute right-0 w-1 bg-stone-400/80 transition-opacity duration-150 pointer-events-none"
                            style:top={`${thumbTop + headerHeight}px`}
                            style:height={`${thumbHeight - headerHeight}px`}
                            style:opacity={isScrolling ? 1 : 0}
                        />
                    {/if}
                </div>
            </div>
            <div class="bg-stone-100">
                <Profile
                    name="User"
                    {email}
                    {sidebarCollapsed}
                    onSignOut={signOut}
                    onResetProgress={userId ? resetProgress : null}
                />
            </div>
>>>>>>> bb4a887d
		</div>
	</aside>
</div><|MERGE_RESOLUTION|>--- conflicted
+++ resolved
@@ -240,60 +240,6 @@
 		style:transform={sidebarTransform}
 		aria-hidden={sidebarCollapsed}
 	>
-<<<<<<< HEAD
-		<div class="flex h-full min-h-0 min-w-0 flex-col">
-			{#if !sidebarCollapsed}
-				<div class="min-h-0 min-w-0 flex-1 overflow-y-auto">
-					<div class="flex min-w-0 flex-col">
-						<div class="flex w-full items-center justify-end gap-2 pt-10"></div>
-
-						<Today
-							{tasksByMilestone}
-							{currentMilestoneId}
-							{currentTaskId}
-							{userId}
-							{milestones}
-							onSelectTask={handleTaskSelect}
-						/>
-
-						<Milestones
-							{milestones}
-							{tasksByMilestone}
-							initiallyOpen={true}
-							selectedId={selectedMilestoneId}
-							{selectedTaskId}
-							onSelect={handleMilestoneSelect}
-							onSelectTask={handleTaskSelect}
-							{milestoneStatus}
-						/>
-					</div>
-				</div>
-
-				<div class="bg-stone-100">
-					{#if !isDemo}
-						<Profile
-							name="User"
-							{email}
-							{sidebarCollapsed}
-							onSignOut={signOut}
-							onResetProgress={userId && !isDemo ? resetProgress : null}
-						/>
-					{:else}
-						<div class="p-2">
-							<button
-								type="button"
-								class="flex w-full items-center gap-2 rounded-lg px-2 py-2 text-xs text-stone-400 transition hover:bg-stone-200/70 hover:text-stone-800"
-								aria-haspopup="dialog"
-								onclick={() => goto('/')}
-							>
-								<span aria-hidden="true">←</span>
-								Back to landing
-							</button>
-						</div>
-					{/if}
-				</div>
-			{/if}
-=======
         <div 
             class="z-[100] pointer-events-none absolute inset-y-0 left-0 right-[1px] top-0 h-12 bg-stone-100"
             aria-hidden="true"
@@ -330,6 +276,30 @@
                                 {milestoneStatus}
                             />
                         </div>
+                    </div>
+                  
+                    <div class="bg-stone-100">
+                      {#if !isDemo}
+                        <Profile
+                          name="User"
+                          {email}
+                          {sidebarCollapsed}
+                          onSignOut={signOut}
+                          onResetProgress={userId && !isDemo ? resetProgress : null}
+                        />
+                      {:else}
+                        <div class="p-2">
+                          <button
+                            type="button"
+                            class="flex w-full items-center gap-2 rounded-lg px-2 py-2 text-xs text-stone-400 transition hover:bg-stone-200/70 hover:text-stone-800"
+                            aria-haspopup="dialog"
+                            onclick={() => goto('/')}
+                          >
+                            <span aria-hidden="true">←</span>
+                            Back to landing
+                          </button>
+                        </div>
+                      {/if}
                     </div>
 
                     {#if thumbHeight > 0}
@@ -351,7 +321,6 @@
                     onResetProgress={userId ? resetProgress : null}
                 />
             </div>
->>>>>>> bb4a887d
 		</div>
 	</aside>
 </div>