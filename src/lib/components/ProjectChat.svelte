--- conflicted
+++ resolved
@@ -42,7 +42,6 @@
 	};
 
 	export type Deliverable = {
-<<<<<<< HEAD
 		task: string;
 		spec: string;
 		implementation: string[];
@@ -52,28 +51,14 @@
 	export type LearningMaterial = {
 		title: string;
 		body: string;
-=======
-		task: string; // e.g., "dataset.py"
-		file: string; // e.g., "dataset.py"
-		spec?: string; // brief spec sentence
-		how_to_implement?: string[]; // bullet list of steps
->>>>>>> e1cb489e
 	};
 
 	type MentorPacket = { title: string; content: string; action?: Record<string, unknown> | null };
 	type ProjectSection = {
 		name: string;
 		overview: string;
-<<<<<<< HEAD
 		deliverables: Deliverable[];
 		learning_materials: LearningMaterial[];
-=======
-		required_skills?: string[];
-		what_and_how?: Deliverable[];
-		learning_materials?: string[];
-		code_snippets?: string[];
-		python_functions?: string[];
->>>>>>> e1cb489e
 	};
 
 	/* -------- Config -------- */
@@ -121,7 +106,6 @@
 
 	let currentIndex = $derived(sections.findIndex((s) => s === selectedSection));
 
-<<<<<<< HEAD
 		try {
 			const { data, error } = await supabase
 				.from('messages')
@@ -237,16 +221,6 @@
 			};
 		} catch {
 			return { title: 'Mentor', content: String(s ?? ''), action: null };
-=======
-	async function gotoSection(index: number) {
-		if (index < 0 || index >= sections.length) return;
-		selectSection(index);
-		await tick();
-		// Reset scroll to the top of the materials pane
-		if (messagesContainer) {
-			messagesContainer.scrollTop = 0;
-			updateScrollThumb();
->>>>>>> e1cb489e
 		}
 	}
 
@@ -467,11 +441,6 @@
 		e?.stopPropagation();
 		completedFiles[file] = !completedFiles[file];
 	}
-<<<<<<< HEAD
-</script>
-
-<div class="flex h-full flex-col text-sm leading-6">
-=======
 
 	const hintText: Record<string, string> = {
 		'dataset.py': `
@@ -487,7 +456,6 @@
 	class="flex h-full [transform:translateZ(0)] flex-col text-sm leading-6"
 	style="--pane-footer-h: 48px; --pane-footer-gap: 8px; --pane-fade-h: 20px;"
 >
->>>>>>> e1cb489e
 	<div class="flex w-full flex-row py-4 pr-5 pl-1">
 		<div class="relative flex w-full flex-row">
 			<div class="relative w-full rounded-xl pl-1 text-start text-stone-900">
@@ -565,12 +533,8 @@
 	</div>
 
 	<div
-<<<<<<< HEAD
-		class="project-chat-scroll flex-1 space-y-3 overflow-y-auto pr-5 pb-4"
-=======
 		class="project-chat-scroll flex-1 space-y-3 overflow-y-auto pr-5"
 		style="padding-bottom: calc(var(--pane-footer-h) + var(--pane-footer-gap));"
->>>>>>> e1cb489e
 		bind:this={messagesContainer}
 	>
 		{#if project.metadata}
@@ -593,57 +557,19 @@
 							{#if selectedSection.deliverables?.length}
 								<div class="mt-2">
 									<p class="text-xs font-semibold tracking-tight text-stone-900">Deliverables</p>
-<<<<<<< HEAD
 									<ul
-										class="mt-1 divide-y divide-stone-200 rounded-lg border border-stone-200 text-xs"
+										class="mt-1 divide-y divide-stone-200 rounded-lg text-xs"
 									>
 										{#each selectedSection.deliverables as item, i (item.task)}
 											<li class="p-0">
 												<details class="group">
 													<summary
 														class="flex w-full cursor-pointer items-center justify-between px-3 py-2 select-none"
-=======
-									<ul class="mt-1 divide-y divide-stone-200 rounded-lg text-xs">
-										{#each selectedSection.what_and_how as item, i (item.file)}
-											<li class="p-0">
-												<details class="group">
-													<summary
-														class="flex w-full cursor-pointer items-center justify-between px-2 py-2 select-none"
->>>>>>> e1cb489e
 													>
 														<div class="flex min-w-0 items-center gap-2">
 															<button
 																type="button"
 																class="group relative grid h-3 w-3 place-items-center rounded-full focus:outline-none
-<<<<<<< HEAD
-           {isDone(item.task) ? 'bg-[#2D2D2D]' : ''}"
-																role="checkbox"
-																aria-checked={isDone(item.task)}
-																aria-label={isDone(item.task) ? 'Mark as not done' : 'Mark as done'}
-																onclick={(e) => toggleDone(item.task, e)}
-																onkeydown={(e) =>
-																	(e.key === ' ' || e.key === 'Enter') && toggleDone(item.task, e)}
-															>
-																{#if !isDone(item.task)}
-																	<!-- dashed ring (default) -->
-																	<span
-																		class="pointer-events-none absolute inset-0 scale-100 rounded-full border border-dashed
-               border-stone-400 opacity-100
-               transition-[opacity,transform] duration-200 ease-out
-               group-hover:scale-95 group-hover:opacity-0"
-																	/>
-																	<!-- solid ring (on hover) -->
-																	<span
-																		class="pointer-events-none absolute inset-0 scale-95 rounded-full border
-               border-stone-400 opacity-0
-               transition-[opacity,transform] duration-200 ease-out
-               group-hover:scale-100 group-hover:opacity-100"
-																	/>
-																{/if}
-
-																{#if isDone(item.task)}
-																	<!-- animated check -->
-=======
     {isDone(item.file) ? 'bg-stone-900' : ''}"
 																role="checkbox"
 																aria-checked={isDone(item.file)}
@@ -726,7 +652,6 @@
 																	</svg>
 																{:else if isDone(item.file)}
 																	<!-- (unchanged) your existing check -->
->>>>>>> e1cb489e
 																	<svg
 																		viewBox="0 0 24 24"
 																		class="h-3 w-3 text-stone-50"
@@ -743,8 +668,6 @@
 																			stroke-linejoin="round"
 																		/>
 																	</svg>
-<<<<<<< HEAD
-=======
 																{:else}
 																	<!-- (unchanged) idle rings -->
 																	<span
@@ -757,33 +680,11 @@
                 border-stone-400 opacity-0 transition-[opacity,transform] duration-200 ease-out
                 group-hover:scale-95 group-hover:opacity-100"
 																	/>
->>>>>>> e1cb489e
 																{/if}
 															</button>
 
 															<span
 																class="file-label strike-anim min-w-0 font-mono tracking-tighter break-words
-<<<<<<< HEAD
-           {isDone(item.task) ? 'done text-stone-400' : 'text-stone-800'}"
-															>
-																{item.task}
-															</span>
-														</div>
-
-														<!-- Right: chevron -->
-														<svg
-															class="ml-2 h-3.5 w-3.5 shrink-0 text-stone-500 transition-transform duration-200 group-open:rotate-90"
-															viewBox="0 0 20 20"
-															fill="currentColor"
-															aria-hidden="true"
-														>
-															<path
-																fill-rule="evenodd"
-																d="M6.22 7.22a.75.75 0 0 1 1.06 0L10 9.94l2.72-2.72a.75.75 0 1 1 1.06 1.06l-3.25 3.25a.75.75 0 0 1-1.06 0L6.22 8.28a.75.75 0 0 1 0-1.06z"
-																clip-rule="evenodd"
-															/>
-														</svg>
-=======
            {isDone(item.file) ? 'done text-stone-400' : 'text-stone-800'}"
 															>
 																{item.task ?? 'Create ' + item.file}
@@ -838,7 +739,6 @@
 																/>
 															</svg>
 														</div>
->>>>>>> e1cb489e
 													</summary>
 
 													<div class="space-y-2 px-3 pt-1 pb-3 text-stone-700">
@@ -848,33 +748,16 @@
 															</div>
 														{/if}
 
-<<<<<<< HEAD
 														{#if item.implementation?.length}
 															<div class="space-y-1 pl-5">
 																<div class="text-stone-900">How to implement</div>
 																<ul class="list-disc space-y-1 pl-5">
 																	{#each item.implementation as imp}
-=======
-														{#if item.how_to_implement?.length}
-															<div class="space-y-1 pl-5">
-																<div class="text-stone-900">How to implement</div>
-																<ul class="list-disc space-y-1 pl-5">
-																	{#each item.how_to_implement as imp}
->>>>>>> e1cb489e
 																		<li class="break-words text-stone-700/90">{imp}</li>
 																	{/each}
 																</ul>
 															</div>
 														{/if}
-<<<<<<< HEAD
-
-														{#if item.code}
-															<div class="space-y-1 pl-5">
-																<div class="text-stone-900">Code</div>
-																<pre class="rounded bg-stone-100 p-2 text-xs overflow-x-auto whitespace-pre-wrap">{item.code}</pre>
-															</div>
-														{/if}
-=======
 														<!-- Hint block -->
 														<div class="px-3">
 															<div class="mt-2 overflow-hidden rounded-lg border border-stone-200">
@@ -924,7 +807,6 @@
 																{/if}
 															</div>
 														</div>
->>>>>>> e1cb489e
 													</div>
 												</details>
 											</li>
@@ -939,16 +821,6 @@
 									<p class="text-xs font-semibold tracking-tight text-stone-900">
 										Learning Materials
 									</p>
-<<<<<<< HEAD
-									<div class="mt-1 space-y-3">
-										{#each selectedSection.learning_materials as material}
-											<div class="rounded-lg border border-stone-200 bg-stone-50 p-3">
-												<h4 class="text-sm font-medium text-stone-900">{material.title}</h4>
-												<p class="mt-1 text-xs text-stone-600">{material.body}</p>
-											</div>
-										{/each}
-									</div>
-=======
 									<ul class="mt-1 list-disc pl-5 text-xs">
 										{#each selectedSection.learning_materials as item}
 											<li class="break-words">{item}</li>
@@ -966,7 +838,6 @@
 											<li class="break-words">{item}</li>
 										{/each}
 									</ul>
->>>>>>> e1cb489e
 								</div>
 							{/if}
 						</div>
@@ -1092,13 +963,7 @@
 		fill: none;
 		stroke-dasharray: 1;
 		stroke-dashoffset: 1;
-<<<<<<< HEAD
-		animation:
-			draw-check 420ms ease-out forwards,
-			erase-check 320ms ease-in 1020ms forwards;
-=======
 		animation: draw-check 420ms ease-out 200ms forwards;
->>>>>>> e1cb489e
 	}
 
 	@keyframes draw-check {
@@ -1119,11 +984,7 @@
 	.strike-anim {
 		position: relative;
 		display: inline-block; /* so the ::after width matches the text */
-<<<<<<< HEAD
-		transition: color 220ms ease 0ms; /* color fades after 500ms delay */
-=======
 		transition: color 220ms ease 200ms; /* color fades after 500ms delay */
->>>>>>> e1cb489e
 	}
 
 	/* The “strike” line */
@@ -1137,11 +998,7 @@
 		background: currentColor;
 		transform: scaleX(0);
 		transform-origin: left center;
-<<<<<<< HEAD
-		transition: transform 220ms ease 0ms; /* draw after 500ms delay */
-=======
 		transition: transform 220ms ease 200ms; /* draw after 500ms delay */
->>>>>>> e1cb489e
 		pointer-events: none;
 	}
 
@@ -1165,8 +1022,6 @@
 			transition: none !important;
 		}
 	}
-<<<<<<< HEAD
-=======
 	/* subtle horizontal nudge */
 	@keyframes nudge-x {
 		0%,
@@ -1246,5 +1101,4 @@
 			stroke-dasharray: 33.3 0 !important;
 		}
 	}
->>>>>>> e1cb489e
 </style>