import type { LayoutServerLoad } from './$types';
import { createSupabaseServerClient } from '$lib/server/supabase';
import { redirect } from '@sveltejs/kit';

<<<<<<< HEAD
type Project =
	| ({
		id: string;
		title: string;
		description: string;
		skills: string[];
		difficulty: string;
		domain: string;
	} & Record<string, unknown>)
	| null;

type Milestone = {
	id: string;
	title: string;
	done: boolean;
	ordinal: number | null;
	description?: string;
} & Record<string, unknown>;
type Task = {
	id: string;
	title: string;
	milestone_id: string;
	done: boolean;
	ordinal: number | null;
	tutorial?: boolean;
	description?: string | null;
	todo?: string[] | null;
} & Record<string, unknown>;
=======
type Project = { id: string; title: string; description: string; skills: string[]; difficulty: string; domain: string } | null;
type Milestone = { id: string; title: string; project_id: string; done: boolean; ordinal: number | null, skills: string[] };
type Task = { id: string; title: string; milestone_id: string; done: boolean; ordinal: number | null; tutorial?: boolean };
>>>>>>> 6296517a
type ChatMessage = { id: string; role: 'user' | 'assistant'; content: string; created_at: string };

export const load: LayoutServerLoad = async (event) => {
	const { cookies, url } = event;
	const supabase = createSupabaseServerClient(cookies);

	// OAuth exchange
	const errDesc = url.searchParams.get('error_description');
	if (errDesc) throw redirect(303, `/${'?auth_error=' + encodeURIComponent(errDesc)}`);
	const code = url.searchParams.get('code');
	if (code) {
		await supabase.auth.exchangeCodeForSession(code);
		throw redirect(303, url.pathname);
	}

	const {
		data: { user },
	} = await supabase.auth.getUser();

	const payload: {
		user: { id: string, email: string | undefined } | null;
		tutorial: boolean;
		goal: string;
		project: Project;
<<<<<<< HEAD
		milestones: Milestone[];
		tasks: Task[];
		tasksByMilestone: Record<string, Task[]>;
=======
		milestones: Array<{ id: string; title: string; done: boolean; ordinal: number | null, skills: string[] }>;
		tasksByMilestone: Record<string, Array<{ id: string; title: string; done: boolean; ordinal: number | null; tutorial?: boolean }>>;
>>>>>>> 6296517a
		currentMilestoneId: string | null;
		currentTaskId: string | null;
		chat: { conversationId: string | null; messages: ChatMessage[] };
	} = {
		user: user ? { id: user.id, email: user.email } : null,
		tutorial: false,
		goal: '',
		project: null,
<<<<<<< HEAD
		milestones: [] as Milestone[],
		tasks: [] as Task[],
=======
		milestones: [] as Array<{ id: string; title: string; done: boolean, ordinal: number | null, skills: string[] }>,
>>>>>>> 6296517a
		tasksByMilestone: {},
		currentMilestoneId: null,
		currentTaskId: null,
		chat: { conversationId: null, messages: [] },
	};

	if (!user) return payload;

	const goalCookie = (cookies.get('vector:goal') ?? '').trim();

	const { data: profile } = await supabase
		.from('users')
		.select('goal, tutorial, current_milestone, current_task')
		.eq('user_id', user.id)
		.maybeSingle();

	const tutorialFlag = !!profile?.tutorial;
	payload.tutorial = tutorialFlag;
	let goal = (profile?.goal ? String(profile.goal) : '') || goalCookie;
	payload.currentMilestoneId = profile?.current_milestone ?? null;
	payload.currentTaskId = profile?.current_task ?? null;

	if (goalCookie && !profile) {
		const { error: insertErr } = await supabase
			.from('users')
			.insert([{ user_id: user.id, goal: goalCookie }]);
		if (!insertErr) cookies.delete('vector:goal', { path: '/' });
	} else if (goalCookie && profile && !profile.goal) {
		const { error: updateErr } = await supabase
			.from('users')
			.update({ goal: goalCookie })
			.eq('user_id', user.id);
		if (!updateErr) cookies.delete('vector:goal', { path: '/' });
	} else if (goalCookie) {
		cookies.delete('vector:goal', { path: '/' });
	}
	payload.goal = goal;

	if (!profile) {
		const { error: ensureProfileErr } = await supabase
			.from('users')
			.upsert({ user_id: user.id, goal: goal || null }, { onConflict: 'user_id' });
		if (ensureProfileErr) {
			console.error('Failed to ensure user profile', ensureProfileErr.message);
		}
	}

	const path = url.pathname;
	if (tutorialFlag) {
		if (path === '/' || path === '') throw redirect(303, '/tutorial');
	} else if (path === '/tutorial' || path === '/tutorial/') {
		throw redirect(303, '/');
	}

	// Ensure conversation exists and fetch messages
	let conversationId: string | null = null;
	const { data: existingConversation, error: fetchConvErr } = await supabase
		.from('conversations')
		.select('id')
		.eq('user_id', user.id)
		.order('created_at', { ascending: true })
		.limit(1)
		.maybeSingle();

	if (fetchConvErr) {
		console.error('Failed to fetch conversation', fetchConvErr.message);
	} else if (existingConversation) {
		conversationId = existingConversation.id;
	}

	if (!conversationId) {
		const { data: insertedConversation, error: insertConvErr } = await supabase
			.from('conversations')
			.insert({ user_id: user.id })
			.select('id')
			.single();

		if (insertConvErr) {
			console.error('Failed to insert conversation', insertConvErr.message);
			const { data: fallbackConversation } = await supabase
				.from('conversations')
				.select('id')
				.eq('user_id', user.id)
				.order('created_at', { ascending: true })
				.limit(1)
				.maybeSingle();
			if (fallbackConversation) conversationId = fallbackConversation.id;
		} else {
			conversationId = insertedConversation.id;
		}
	}

	if (conversationId) {
		const { data: chatMessages, error: messagesErr } = await supabase
			.from('messages')
			.select('id, role, content, created_at')
			.eq('conversation_id', conversationId)
			.order('created_at', { ascending: true });

		if (messagesErr) {
			console.error('Failed to load conversation messages', messagesErr.message);
		} else if (chatMessages) {
			payload.chat = {
				conversationId,
				messages: chatMessages.map((m) => ({
					id: m.id,
					role: m.role as ChatMessage['role'],
					content: typeof m.content === 'string' ? m.content : '',
					created_at: m.created_at,
				})),
			};
		} else {
			payload.chat = { conversationId, messages: [] };
		}
	}

	const { data: projRow, error: projErr } = await supabase
		.from('projects')
		.select('*')
		.eq('user_id', user.id)
		.order('created_at', { ascending: false })
		.limit(1)
		.maybeSingle();

	if (projErr) return payload;

	// Normalize to ensure skills is always an array
	payload.project = projRow
		? ({
			...projRow,
			skills: Array.isArray(projRow.skills) ? projRow.skills : [],
		} as Project)
		: null;

	if (!payload.project) return payload;

	// Milestones
	const { data: msRows, error: msErr } = await supabase
		.from('milestones')
<<<<<<< HEAD
<<<<<<< HEAD
<<<<<<< HEAD
		.select('*')
=======
		.select('id,title,project_id,done,ordinal,skills')
>>>>>>> d59c77d (feat: milestones page)
=======
		.select('id,title,project_id,done,ordinal,skills')
=======
		.select('*')
>>>>>>> fa1fd8d (feat: pull all cols for milestones + tasks)
>>>>>>> 0b16519 (feat: pull all cols for milestones + tasks)
=======
		.select('id,title,project_id,done,ordinal,skills')
>>>>>>> 6296517a
		.eq('project_id', payload.project.id)
		.order('ordinal', { ascending: true });

	if (msErr || !msRows?.length) return payload;

<<<<<<< HEAD
<<<<<<< HEAD
	const milestones: Milestone[] = msRows.map((row) => ({
		...row,
		done: !!row.done,
		ordinal: row.ordinal ?? null,
	}));
	payload.milestones = milestones;
=======
	const milestones: Milestone[] = msRows;
	payload.milestones = milestones.map(({ id, title, done, ordinal, skills }) => ({ id, title, done, ordinal: ordinal ?? null, skills: skills ?? [] }));
<<<<<<< HEAD
>>>>>>> d59c77d (feat: milestones page)
=======
	const milestones: Milestone[] = msRows;
	payload.milestones = milestones.map(({ id, title, done, ordinal, skills }) => ({ id, title, done, ordinal: ordinal ?? null, skills: skills ?? [] }));
=======
	const milestones: Milestone[] = msRows.map((row) => ({
		...row,
		done: !!row.done,
		ordinal: row.ordinal ?? null,
	}));
	payload.milestones = milestones;
>>>>>>> fa1fd8d (feat: pull all cols for milestones + tasks)
>>>>>>> 0b16519 (feat: pull all cols for milestones + tasks)
=======
>>>>>>> 6296517a

	// Tasks grouped by milestone
	const milestoneIds = milestones.map((m) => m.id);
	const { data: taskRows, error: taskErr } = await supabase
		.from('tasks')
		.select('*')
		.in('milestone_id', milestoneIds)
		.order('ordinal', { ascending: true });

	if (taskErr || !taskRows) return payload;

	const normalizedTasks: Task[] = (taskRows as Task[]).map((task) => ({
		...task,
		done: !!task.done,
		ordinal: task.ordinal ?? null,
		todo: Array.isArray(task.todo) ? task.todo : task.todo ?? [],
	}));
	payload.tasks = normalizedTasks;

	const byMilestone: Record<string, Task[]> = {};
	for (const m of milestoneIds) byMilestone[m] = [];
	for (const t of normalizedTasks) {
		(byMilestone[t.milestone_id] ??= []).push({
<<<<<<< HEAD
<<<<<<< HEAD
			...t,
			tutorial: t.tutorial ?? false,
=======
=======
>>>>>>> 0b16519 (feat: pull all cols for milestones + tasks)
			id: t.id,
			title: t.title,
			done: !!t.done,
			ordinal: t.ordinal ?? null,
			tutorial: false,
			skills: [],
<<<<<<< HEAD
<<<<<<< HEAD
>>>>>>> d59c77d (feat: milestones page)
=======
=======
			...t,
			tutorial: t.tutorial ?? false,
>>>>>>> fa1fd8d (feat: pull all cols for milestones + tasks)
>>>>>>> 0b16519 (feat: pull all cols for milestones + tasks)
=======
>>>>>>> 6296517a
		});
	}
	payload.tasksByMilestone = byMilestone;

	return payload;
};<|MERGE_RESOLUTION|>--- conflicted
+++ resolved
@@ -2,7 +2,6 @@
 import { createSupabaseServerClient } from '$lib/server/supabase';
 import { redirect } from '@sveltejs/kit';
 
-<<<<<<< HEAD
 type Project =
 	| ({
 		id: string;
@@ -31,11 +30,6 @@
 	description?: string | null;
 	todo?: string[] | null;
 } & Record<string, unknown>;
-=======
-type Project = { id: string; title: string; description: string; skills: string[]; difficulty: string; domain: string } | null;
-type Milestone = { id: string; title: string; project_id: string; done: boolean; ordinal: number | null, skills: string[] };
-type Task = { id: string; title: string; milestone_id: string; done: boolean; ordinal: number | null; tutorial?: boolean };
->>>>>>> 6296517a
 type ChatMessage = { id: string; role: 'user' | 'assistant'; content: string; created_at: string };
 
 export const load: LayoutServerLoad = async (event) => {
@@ -60,14 +54,9 @@
 		tutorial: boolean;
 		goal: string;
 		project: Project;
-<<<<<<< HEAD
 		milestones: Milestone[];
 		tasks: Task[];
 		tasksByMilestone: Record<string, Task[]>;
-=======
-		milestones: Array<{ id: string; title: string; done: boolean; ordinal: number | null, skills: string[] }>;
-		tasksByMilestone: Record<string, Array<{ id: string; title: string; done: boolean; ordinal: number | null; tutorial?: boolean }>>;
->>>>>>> 6296517a
 		currentMilestoneId: string | null;
 		currentTaskId: string | null;
 		chat: { conversationId: string | null; messages: ChatMessage[] };
@@ -76,12 +65,8 @@
 		tutorial: false,
 		goal: '',
 		project: null,
-<<<<<<< HEAD
 		milestones: [] as Milestone[],
 		tasks: [] as Task[],
-=======
-		milestones: [] as Array<{ id: string; title: string; done: boolean, ordinal: number | null, skills: string[] }>,
->>>>>>> 6296517a
 		tasksByMilestone: {},
 		currentMilestoneId: null,
 		currentTaskId: null,
@@ -221,54 +206,18 @@
 	// Milestones
 	const { data: msRows, error: msErr } = await supabase
 		.from('milestones')
-<<<<<<< HEAD
-<<<<<<< HEAD
-<<<<<<< HEAD
 		.select('*')
-=======
-		.select('id,title,project_id,done,ordinal,skills')
->>>>>>> d59c77d (feat: milestones page)
-=======
-		.select('id,title,project_id,done,ordinal,skills')
-=======
-		.select('*')
->>>>>>> fa1fd8d (feat: pull all cols for milestones + tasks)
->>>>>>> 0b16519 (feat: pull all cols for milestones + tasks)
-=======
-		.select('id,title,project_id,done,ordinal,skills')
->>>>>>> 6296517a
 		.eq('project_id', payload.project.id)
 		.order('ordinal', { ascending: true });
 
 	if (msErr || !msRows?.length) return payload;
 
-<<<<<<< HEAD
-<<<<<<< HEAD
 	const milestones: Milestone[] = msRows.map((row) => ({
 		...row,
 		done: !!row.done,
 		ordinal: row.ordinal ?? null,
 	}));
 	payload.milestones = milestones;
-=======
-	const milestones: Milestone[] = msRows;
-	payload.milestones = milestones.map(({ id, title, done, ordinal, skills }) => ({ id, title, done, ordinal: ordinal ?? null, skills: skills ?? [] }));
-<<<<<<< HEAD
->>>>>>> d59c77d (feat: milestones page)
-=======
-	const milestones: Milestone[] = msRows;
-	payload.milestones = milestones.map(({ id, title, done, ordinal, skills }) => ({ id, title, done, ordinal: ordinal ?? null, skills: skills ?? [] }));
-=======
-	const milestones: Milestone[] = msRows.map((row) => ({
-		...row,
-		done: !!row.done,
-		ordinal: row.ordinal ?? null,
-	}));
-	payload.milestones = milestones;
->>>>>>> fa1fd8d (feat: pull all cols for milestones + tasks)
->>>>>>> 0b16519 (feat: pull all cols for milestones + tasks)
-=======
->>>>>>> 6296517a
 
 	// Tasks grouped by milestone
 	const milestoneIds = milestones.map((m) => m.id);
@@ -292,30 +241,14 @@
 	for (const m of milestoneIds) byMilestone[m] = [];
 	for (const t of normalizedTasks) {
 		(byMilestone[t.milestone_id] ??= []).push({
-<<<<<<< HEAD
-<<<<<<< HEAD
 			...t,
 			tutorial: t.tutorial ?? false,
-=======
-=======
->>>>>>> 0b16519 (feat: pull all cols for milestones + tasks)
 			id: t.id,
 			title: t.title,
 			done: !!t.done,
 			ordinal: t.ordinal ?? null,
 			tutorial: false,
 			skills: [],
-<<<<<<< HEAD
-<<<<<<< HEAD
->>>>>>> d59c77d (feat: milestones page)
-=======
-=======
-			...t,
-			tutorial: t.tutorial ?? false,
->>>>>>> fa1fd8d (feat: pull all cols for milestones + tasks)
->>>>>>> 0b16519 (feat: pull all cols for milestones + tasks)
-=======
->>>>>>> 6296517a
 		});
 	}
 	payload.tasksByMilestone = byMilestone;
