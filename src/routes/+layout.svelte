--- conflicted
+++ resolved
@@ -200,14 +200,10 @@
 	}
 	const generateApi: GenerateAPI = { generateTask };
 	setContext<GenerateAPI>('generate-task', generateApi);
-    const COLLAPSED_WIDTH = '0rem';
+  const COLLAPSED_WIDTH = '0rem';
 	const EXPANDED_WIDTH = 'min(21vw, 20rem)';
-<<<<<<< HEAD
-	const LEFT_BTN = 28;
-=======
-    const containerFlex = $derived(sidebarCollapsed ? COLLAPSED_WIDTH : EXPANDED_WIDTH);
+  const containerFlex = $derived(sidebarCollapsed ? COLLAPSED_WIDTH : EXPANDED_WIDTH);
 	const LEFT_BTN = 28; // 7 * 4px (h-7/w-7)
->>>>>>> bb4a887d
 	const RIGHT_BTN = 28;
 	const H_PAD = 20;
 	const SPACER_EXPANDED = `calc(${EXPANDED_WIDTH} - ${LEFT_BTN + RIGHT_BTN + H_PAD}px)`;
@@ -301,10 +297,6 @@
 	<link rel="icon" href={favicon} />
 </svelte:head>
 
-<<<<<<< HEAD
-{#if userId && !isDemoRoute}
-	<div class="flex h-dvh w-full overflow-hidden bg-stone-50 text-stone-900">
-=======
 <style>
 	:global(html),
 	:global(body) {
@@ -313,8 +305,7 @@
 </style>
 
 <div class="flex h-dvh w-full overflow-hidden bg-stone-50 text-stone-900">
-	{#if userId}
->>>>>>> bb4a887d
+	{#if userId && !isDemoRoute}
 		<div
 			class="fixed z-20 flex items-center overflow-hidden px-3 pt-3 pb-2"
 		>
@@ -481,19 +472,10 @@
 					/>
 				{/if}
 			</div>
-<<<<<<< HEAD
-			<Chat
-				conversationId={chat?.conversationId ?? null}
-				initialMessages={chat?.messages ?? []}
-				{userId}
-				width={`${chatWidth}px`}
-			/>
-		</div>
-=======
             
-            <div bind:this={scrollContainer} class="flex-1 overflow-auto scrollbar-hide" onscroll={handleScroll}>
-                {@render children()}
-            </div>
+      <div bind:this={scrollContainer} class="flex-1 overflow-auto scrollbar-hide" onscroll={handleScroll}>
+        {@render children()}
+      </div>
 		</main>
 
 		{#if userId}
@@ -527,7 +509,6 @@
                 resizing={resizingChat}
             />
 		{/if}
->>>>>>> bb4a887d
 	</div>
 {:else}
 	<div class="flex h-dvh w-full overflow-hidden bg-stone-50 text-stone-900">
