import { json, error } from '@sveltejs/kit';
import OpenAI from 'openai';
import { OPENAI_API_KEY } from '$env/static/private';
import type { RequestHandler } from './$types';
// If your exported types are still the old schema, avoid importing them here.
// import { isProject, type Project } from '$lib/types/project';
import sampleProject from '$lib/mock/project.sample.json';

/* ---------- Local types for the NEW schema (decoupled from old app types) ---------- */

<<<<<<< HEAD
type Deliverable = {
  task: string;
  spec: string;
  implementation: string[];
  code: string;
};

type LearningMaterial = {
  title: string;
  body: string;
};

type Section = {
  name: string;
  overview: string;
  deliverables: Deliverable[];
  learning_materials: LearningMaterial[];
=======
type WhatAndHow = {
  file: string;
  spec: string;
  how_to_implement?: string[];
};

type Section = {
  name: string;
  overview: string;
  learning_materials?: string[];
  code_snippets?: string[] | Array<{ filename?: string; code?: string }>;
  what_and_how?: WhatAndHow[];
>>>>>>> e1cb489e
};

type NewProject = {
  title: string;
  difficulty: 'Easy' | 'Medium' | 'Hard' | 'Expert';
  timeline: string;
  description: string;
  jobs: Array<{ title: string; url: string }>;
  skills: string[];
  metadata: Section[];
};

function isNewProject(x: unknown): x is NewProject {
  try {
    const p = x as NewProject;
<<<<<<< HEAD
    if (!p ||
        typeof p.title !== 'string' ||
        typeof p.difficulty !== 'string' ||
        typeof p.timeline !== 'string' ||
        typeof p.description !== 'string' ||
        !Array.isArray(p.jobs) ||
        !Array.isArray(p.skills) ||
        !Array.isArray(p.metadata)) {
      return false;
    }

    // Validate jobs
    const allJobsValid = p.jobs.every((job: unknown) => {
      if (!job || typeof job !== 'object') return false;
      const { title, url } = job as Record<string, unknown>;
      return typeof title === 'string' && typeof url === 'string';
    });

    if (!allJobsValid) return false;

    // Validate skills
    const allSkillsValid = p.skills.every((skill: unknown) => typeof skill === 'string');
    if (!allSkillsValid) return false;

    // Validate metadata sections
    const allSectionsValid = p.metadata.every((section: unknown) => {
      if (!section || typeof section !== 'object') return false;
      const { name, overview, deliverables, learning_materials } = section as Record<string, unknown>;

      if (typeof name !== 'string' || typeof overview !== 'string') return false;

      if (!Array.isArray(deliverables)) return false;
      if (!Array.isArray(learning_materials)) return false;

      // Validate deliverables
      const allDeliverablesValid = deliverables.every((deliverable: unknown) => {
        if (!deliverable || typeof deliverable !== 'object') return false;
        const { task, spec, implementation, code } = deliverable as Record<string, unknown>;
        return (
          typeof task === 'string' &&
          typeof spec === 'string' &&
          Array.isArray(implementation) &&
          implementation.every((item: unknown) => typeof item === 'string') &&
          typeof code === 'string'
        );
      });

      // Validate learning materials
      const allLearningMaterialsValid = learning_materials.every((material: unknown) => {
        if (!material || typeof material !== 'object') return false;
        const { title, body } = material as Record<string, unknown>;
        return typeof title === 'string' && typeof body === 'string';
      });

      return allDeliverablesValid && allLearningMaterialsValid;
    });

    return allSectionsValid;
=======
    return (
      p &&
      typeof p.title === 'string' &&
      typeof p.difficulty === 'string' &&
      typeof p.timeline === 'string' &&
      typeof p.description === 'string' &&
      Array.isArray(p.jobs) &&
      Array.isArray(p.skills) &&
      Array.isArray(p.metadata) &&
      p.metadata.every(
        s => s && typeof s.name === 'string' && typeof s.overview === 'string'
      )
    );
>>>>>>> e1cb489e
  } catch {
    return false;
  }
}

/* ---------- Fallback (ensure your sample matches NEW schema) ---------- */
const FALLBACK_PROJECT = sampleProject as unknown as NewProject;

/* ---------- JSON Schema for the NEW shape ---------- */
const PROJECT_SCHEMA = {
  type: 'json_schema',
  name: 'project_brief_v2',
  schema: {
    type: 'object',
    additionalProperties: false,
    required: ['title', 'difficulty', 'timeline', 'description', 'jobs', 'skills', 'metadata'],
    properties: {
      title: {
        type: 'string',
        minLength: 4,
        maxLength: 64,
        pattern: '^[A-Za-z0-9+\\-]+(?:\\s+[A-Za-z0-9+\\-]+){0,3}$'
      },
      difficulty: { type: 'string', enum: ['Easy', 'Medium', 'Hard', 'Expert'] },
      timeline: {
        type: 'string',
        minLength: 3,
        maxLength: 24,
        pattern: '^[0-9]+(?:-[0-9]+)?\\s?(?:week|weeks|month|months)$'
      },
      description: { type: 'string', minLength: 30 },
      jobs: {
        type: 'array',
        minItems: 1,
        maxItems: 6,
        items: {
          type: 'object',
          additionalProperties: false,
          required: ['title', 'url'],
          properties: {
            title: { type: 'string', minLength: 5 },
            url: { type: 'string', minLength: 6 }
          }
        }
      },
      skills: {
        type: 'array',
        minItems: 3,
        maxItems: 12,
        items: {
          type: 'string',
          minLength: 2,
          maxLength: 40,
          pattern: '^[A-Za-z0-9][A-Za-z0-9+\\-/ ]{0,50}$'
        }
      },
      // NEW: metadata is an ARRAY of sections
      metadata: {
        type: 'array',
        minItems: 1,
        maxItems: 20,
        items: {
          type: 'object',
          additionalProperties: false,
<<<<<<< HEAD
          required: ['name', 'overview', 'deliverables', 'learning_materials'],
          properties: {
            name: { type: 'string', minLength: 3, maxLength: 120 },
            overview: { type: 'string', minLength: 12, maxLength: 1200 },
            deliverables: {
=======
          required: ['name', 'overview'],
          properties: {
            name: { type: 'string', minLength: 3, maxLength: 120 },
            overview: { type: 'string', minLength: 12, maxLength: 1200 },
            learning_materials: {
              type: 'array',
              minItems: 0,
              maxItems: 40,
              items: { type: 'string', minLength: 4, maxLength: 300 }
            },
            code_snippets: {
>>>>>>> e1cb489e
              type: 'array',
              minItems: 0,
              maxItems: 40,
              items: {
                type: 'object',
                additionalProperties: false,
<<<<<<< HEAD
                required: ['task', 'spec', 'implementation', 'code'],
                properties: {
                  task: { type: 'string', minLength: 1, maxLength: 200 },
                  spec: { type: 'string', minLength: 4, maxLength: 1200 },
                  implementation: {
                    type: 'array',
                    minItems: 0,
                    maxItems: 20,
                    items: { type: 'string', minLength: 2, maxLength: 400 }
                  },
=======
                properties: {
                  filename: { type: 'string', minLength: 1, maxLength: 120 },
>>>>>>> e1cb489e
                  code: { type: 'string', minLength: 1, maxLength: 20000 }
                }
              }
            },
<<<<<<< HEAD
            learning_materials: {
=======
            what_and_how: {
>>>>>>> e1cb489e
              type: 'array',
              minItems: 0,
              maxItems: 40,
              items: {
                type: 'object',
                additionalProperties: false,
<<<<<<< HEAD
                required: ['title', 'body'],
                properties: {
                  title: { type: 'string', minLength: 1, maxLength: 200 },
                  body: { type: 'string', minLength: 4, maxLength: 2000 }
=======
                required: ['file', 'spec'],
                properties: {
                  file: { type: 'string', minLength: 1, maxLength: 200 },
                  spec: { type: 'string', minLength: 4, maxLength: 1200 },
                  how_to_implement: {
                    type: 'array',
                    minItems: 0,
                    maxItems: 20,
                    items: { type: 'string', minLength: 2, maxLength: 400 }
                  }
>>>>>>> e1cb489e
                }
              }
            }
          }
        }
      }
    }
  },
  strict: true
} as const;

/* ---------- Prompt builder updated for NEW schema ---------- */

function buildPrompt({ interests, tags }: { interests: string; tags: string[] }) {
<<<<<<< HEAD
    const focus = (interests ?? "").trim();
    const tagList = (tags ?? []).filter(Boolean);
  
    const interestSection = focus ? `Primary interests or goals:\n${focus}\n` : "";
    const tagSection = tagList.length
      ? `Key focus tags:\n${tagList.map((t) => `- ${t}`).join("\n")}\n`
      : "";
  
    const guidance = [
      "Generate ONE standout technical project tailored to the candidate.",
      "Quality bars: concrete deliverables, measurable outcomes, and realistic tools/datasets."
    ].join(" ");
  
    // Updated rules aligned to PROJECT_SCHEMA (project_brief_v2)
    const rules = [
      "Title: ≤7 words, descriptive technical terms only. Allowed chars: letters, numbers, +, -, spaces.",
      'Difficulty: exactly one of: "Easy", "Medium", "Hard", "Expert".',
      'Timeline: short estimate like "1-2 weeks" (weeks or months only). Pattern: `[0-9]+(-[0-9]+)? (week|weeks|month|months)`.',
      "Description: concise high-level overview (3-5 sentences) that does NOT mention timeframes or duration.",
      "Jobs: array of 1-6 realistic job titles with best-guess URLs (objects with { title, url }).",
      "Skills: array of 3-12 specific technical concepts (1-5 words each). Include tech stack items (e.g., \"C++\", \"Regex\", \"BPE\").",
      "Metadata: an ARRAY of sections (1-20). Each section MUST include:",
      "  - name (string) and overview (paragraph).",
      "  - deliverables: array of 0-40 items; EACH item is an object with:",
      "      { task, spec, implementation, code }",
      "      • task: string",
      "      • spec: string",
      "      • implementation: string[] of concrete steps",
      "      • code: STRING containing code (no markdown fences).",
      "  - learning_materials: array of 0-40 items; EACH item is an object { title, body }.",
      "No extra keys beyond the schema (no prerequisites, no milestones, no notes).",
      "Output strictly valid JSON per the schema. No markdown, no comments, no explanations."


    ].join("\n- ");

    const example = `
Example (schema-compliant JSON; your output must be JSON only, no markdown). The example only shows one project section, but you should generate a full project with multiple sections:

{
  "title": "C++ Orderbook with Advanced Order Types",
  "difficulty": "Medium",
  "timeline": "1-2 weeks",
  "description": "This project focuses on implementing a multi-order type order book from scratch using C++. An order book is a central component in financial exchanges, responsible for matching buy and sell orders. The orderbook will support various order types, going beyond the standard Good Till Cancel orders to include Fill and Kill orders.",
  "jobs": [
    { "title": "Machine Learning Engineer — NLP (Intern/Entry)", "url": "https://example.com/jobs/ml-nlp-intern" },
    { "title": "Research Engineer — Tokenization/Preprocessing", "url": "https://example.com/jobs/research-engineer-tokenization" },
    { "title": "Data Engineer — Text Processing", "url": "https://example.com/jobs/data-engineer-text" }
  ],
  "skills": [
    "C++ fundamentals",
    "Algorithms and data structures",
    "Object-oriented programming",
    "Orderbook mechanics",
    "Pointers and memory management"
  ],
  "metadata": [
    {
        "name": "2. Constants",
        "overview": "Centralize sentinel values used throughout the engine (e.g., an invalid price) in a tiny header so all components share a single source of truth.",
        "deliverables": [
            {
            "task": "include/Constants.h",
            "spec": "Expose project-wide constant(s) such as an invalid price sentinel to indicate an unset or unusable value.",
            "implementation": [
                "Create a lightweight header with \`#pragma once\` so it's safe to include anywhere.",
                "Include the aliases header first (for \`Price\`) and then \`<limits>\` to access \`std::numeric_limits<T>\`.",
                "Follow the repository style by defining a small holder type (e.g., a \`struct Constants\`) and declaring the sentinel as a \`static\` class data member.",
                "Use \`std::numeric_limits<Price>::quiet_NaN()\` exactly as in the repository for the invalid price sentinel (note: this mirrors the repo even though NaN is only meaningful for floating-point types).",
                "Keep dependencies minimal and avoid introducing additional includes beyond \`\"Usings.h\"\` and \`<limits>\`."
            ],
            "code": "#pragma once\n\n#include <limits>\n\n#include \"Usings.h\"\n\nstruct Constants\n{\n    static const Price InvalidPrice = std::numeric_limits<Price>::quiet_NaN();\n};\n"
            }
        ],
        "learning_materials": [
            {
            "title": "Overall goal: one, shared contract for “invalid” values",
            "body": "By defining a single sentinel in one header, the entire codebase checks for invalid or unset prices the same way. This avoids scattered magic numbers (e.g., -1 in one module, 0 in another), makes intent obvious at call sites, and turns future refactors into a one-line change."
            },
            {
            "title": "When (and when not) to use NaN as a sentinel",
            "body": "NaN is ideal for floating-point sentinels because arithmetic with NaN propagates and equality checks fail, making accidental use obvious. However, NaN does not exist for integral types. The repository mirrors a NaN-style pattern for \`Price\` even though \`Price\` is integral; understand this is for fidelity with the repo rather than semantic correctness. If you adopt floating-point prices later, prefer \`std::isnan()\` over \`==\` comparisons."
            },
            {
            "title": "Practical alternatives for integral sentinels",
            "body": "If \`Price\` remains integral, consider: (1) reserving a domain-outside value (e.g., \`std::numeric_limits<Price>::min()\`), (2) wrapping in a tagged type with an explicit validity bit, or (3) using \`std::optional<Price>\` where absence is meaningful. These approaches preserve type correctness without relying on floating-point semantics."
            },
            {
            "title": "Header-only constants without linker headaches",
            "body": "Static data members in headers can trigger ODR issues. If you broaden usage, prefer \`inline\` variables (C++17) for header-defined constants, or move the definition to a \`.cpp\` file. For this project, we mirror the repository's header-only style; if you hit multiple-definition errors, add \`inline\` or refactor to an out-of-line definition."
            },
            {
            "title": "Comparison patterns and test strategy",
            "body": "Centralize all invalid-price checks on \`Constants::InvalidPrice\` (or a helper function) to keep behavior consistent. Add tests that confirm the sentinel is distinct from all valid inputs, that order creation/matching rejects or converts sentinel-priced orders as expected, and that any serialization/deserialization preserves and recognizes the sentinel."
            },
            {
            "title": "Keep foundations lean",
            "body": "This header is included by core types. Limiting includes to \`\"Usings.h\"\` and \`<limits>\` keeps compile times down and avoids dependency tangles. Avoid adding heavy headers (I/O, formatting) to foundational files."
            }
        ]
    }
  ]
}
`.trim();
  
    return [guidance, interestSection, tagSection, "Follow these additional rules:", `- ${rules}`, "Follow this example:", `- ${example}`]
      .filter(Boolean)
      .join("\n\n");
}


=======
  const focus = (interests ?? '').trim();
  const tagList = (tags ?? []).filter(Boolean);

  const interestSection = focus ? `Primary interests or goals:\n${focus}\n` : '';
  const tagSection = tagList.length
    ? `Key focus tags:\n${tagList.map((t) => `- ${t}`).join('\n')}\n`
    : '';

  const guidance = [
    'Generate ONE standout technical project tailored to the candidate.',
    'Quality bars: concrete deliverables, measurable outcomes, and realistic tools/datasets.'
  ].join(' ');

  const rules = [
    'Title: ≤4 words, descriptive technical terms only.',
    'Difficulty: one of Easy, Medium, Hard, Expert.',
    'Timeline: short estimate like "1-2 weeks". (Weeks or months only.)',
    'Description: a concise high level overview (3–5 sentences) that does NOT mention timeframes or duration.',
    'Jobs: 1–6 realistic job titles with best-guess URLs if unknown.',
    'Skills array: specific technical concepts (1–5 words each). Include tech stack items (e.g., "C++", "Regex", "BPE").',
    'Metadata: an ARRAY of sections. Each section MUST include:',
    '  - name (string) and overview (paragraph).',
    '  - Optional arrays: learning_materials, code_snippets (strings or {filename, code})',
    '  - Optional what_and_how: array of { file, spec, how_to_implement[] } describing implementation steps/files.',
    'No "prerequisites" key. No milestones.',
    'Output strictly valid JSON per the schema. No markdown, no extra keys, no explanations.'
  ].join('\n- ');

  return [guidance, interestSection, tagSection, 'Follow these additional rules:', `- ${rules}`]
    .filter(Boolean)
    .join('\n\n');
}

>>>>>>> e1cb489e
/* ---------- OpenAI client ---------- */

function createOpenAI() {
  const apiKey = OPENAI_API_KEY;
  if (!apiKey) return null;
  return new OpenAI({ apiKey });
}

/* ---------- Generation ---------- */

async function generateProjectWithOpenAI(input: { interests: string; tags: string[] }) {
  // TEMP: short-circuit for local dev. Ensure FALLBACK_PROJECT matches the NEW schema.
<<<<<<< HEAD
//   return { project: FALLBACK_PROJECT, source: 'generated' as const, errorMessage: null };
=======
  return { project: FALLBACK_PROJECT, source: 'generated' as const, errorMessage: null };
>>>>>>> e1cb489e

  const client = createOpenAI();
  if (!client) {
    return {
      project: FALLBACK_PROJECT,
      source: 'fallback' as const,
      errorMessage: 'OPENAI_API_KEY missing'
    };
  }

  const prompt = buildPrompt(input);

  try {
    const response = await client.responses.create({
      model: 'gpt-5-nano-2025-08-07',
      instructions:
        'You are an expert career mentor generating project briefs. Always respond with valid JSON.',
      input: prompt,
      text: { format: PROJECT_SCHEMA }
    });

    const output = response.output_text;
    // console.log(`Project generation output: ${output}`);
    if (!output) throw new Error('No content returned from model');

    const parsed = JSON.parse(output) as unknown;

<<<<<<< HEAD
    // console.log(`Project generation parsed: ${JSON.stringify(parsed)}`);

=======
>>>>>>> e1cb489e
    // If you have updated `$lib/types/project` to the new shape, you can swap in that guard.
    if (!isNewProject(parsed)) throw new Error('Model response did not match expected schema');

    return { project: parsed as NewProject, source: 'generated' as const, errorMessage: null };
  } catch (err) {
    console.error(err);
    const message = err instanceof Error ? err.message : 'Unknown error';
    return { project: FALLBACK_PROJECT, source: 'fallback' as const, errorMessage: message };
  }
}

/* ---------- Handler ---------- */

export const POST: RequestHandler = async ({ request }) => {
  // Parse input
  let payload: { interests?: unknown; tags?: unknown };
  try {
    payload = await request.json();
  } catch {
    throw error(400, 'Invalid JSON body');
  }

  const interests = typeof payload.interests === 'string' ? payload.interests : '';
  const tags = Array.isArray(payload.tags)
    ? payload.tags.filter((t): t is string => typeof t === 'string')
    : [];

  if (!interests.trim() && tags.length === 0) {
    throw error(400, 'Provide interests or tags to generate a project');
  }

  const { project, source, errorMessage } = await generateProjectWithOpenAI({ interests, tags });
//   console.log(`Project generation result: ${JSON.stringify({ project, source, errorMessage })}`);

  const headers: Record<string, string> = { 'x-vector-project-source': source };
  if (source === 'fallback' && errorMessage) {
    headers['x-vector-project-error'] = encodeURIComponent(errorMessage);
  }

  return json(project, { headers });
};<|MERGE_RESOLUTION|>--- conflicted
+++ resolved
@@ -8,7 +8,6 @@
 
 /* ---------- Local types for the NEW schema (decoupled from old app types) ---------- */
 
-<<<<<<< HEAD
 type Deliverable = {
   task: string;
   spec: string;
@@ -26,20 +25,6 @@
   overview: string;
   deliverables: Deliverable[];
   learning_materials: LearningMaterial[];
-=======
-type WhatAndHow = {
-  file: string;
-  spec: string;
-  how_to_implement?: string[];
-};
-
-type Section = {
-  name: string;
-  overview: string;
-  learning_materials?: string[];
-  code_snippets?: string[] | Array<{ filename?: string; code?: string }>;
-  what_and_how?: WhatAndHow[];
->>>>>>> e1cb489e
 };
 
 type NewProject = {
@@ -55,7 +40,6 @@
 function isNewProject(x: unknown): x is NewProject {
   try {
     const p = x as NewProject;
-<<<<<<< HEAD
     if (!p ||
         typeof p.title !== 'string' ||
         typeof p.difficulty !== 'string' ||
@@ -114,21 +98,6 @@
     });
 
     return allSectionsValid;
-=======
-    return (
-      p &&
-      typeof p.title === 'string' &&
-      typeof p.difficulty === 'string' &&
-      typeof p.timeline === 'string' &&
-      typeof p.description === 'string' &&
-      Array.isArray(p.jobs) &&
-      Array.isArray(p.skills) &&
-      Array.isArray(p.metadata) &&
-      p.metadata.every(
-        s => s && typeof s.name === 'string' && typeof s.overview === 'string'
-      )
-    );
->>>>>>> e1cb489e
   } catch {
     return false;
   }
@@ -193,32 +162,17 @@
         items: {
           type: 'object',
           additionalProperties: false,
-<<<<<<< HEAD
           required: ['name', 'overview', 'deliverables', 'learning_materials'],
           properties: {
             name: { type: 'string', minLength: 3, maxLength: 120 },
             overview: { type: 'string', minLength: 12, maxLength: 1200 },
             deliverables: {
-=======
-          required: ['name', 'overview'],
-          properties: {
-            name: { type: 'string', minLength: 3, maxLength: 120 },
-            overview: { type: 'string', minLength: 12, maxLength: 1200 },
-            learning_materials: {
-              type: 'array',
-              minItems: 0,
-              maxItems: 40,
-              items: { type: 'string', minLength: 4, maxLength: 300 }
-            },
-            code_snippets: {
->>>>>>> e1cb489e
               type: 'array',
               minItems: 0,
               maxItems: 40,
               items: {
                 type: 'object',
                 additionalProperties: false,
-<<<<<<< HEAD
                 required: ['task', 'spec', 'implementation', 'code'],
                 properties: {
                   task: { type: 'string', minLength: 1, maxLength: 200 },
@@ -229,42 +183,21 @@
                     maxItems: 20,
                     items: { type: 'string', minLength: 2, maxLength: 400 }
                   },
-=======
-                properties: {
-                  filename: { type: 'string', minLength: 1, maxLength: 120 },
->>>>>>> e1cb489e
                   code: { type: 'string', minLength: 1, maxLength: 20000 }
                 }
               }
             },
-<<<<<<< HEAD
             learning_materials: {
-=======
-            what_and_how: {
->>>>>>> e1cb489e
               type: 'array',
               minItems: 0,
               maxItems: 40,
               items: {
                 type: 'object',
                 additionalProperties: false,
-<<<<<<< HEAD
                 required: ['title', 'body'],
                 properties: {
                   title: { type: 'string', minLength: 1, maxLength: 200 },
                   body: { type: 'string', minLength: 4, maxLength: 2000 }
-=======
-                required: ['file', 'spec'],
-                properties: {
-                  file: { type: 'string', minLength: 1, maxLength: 200 },
-                  spec: { type: 'string', minLength: 4, maxLength: 1200 },
-                  how_to_implement: {
-                    type: 'array',
-                    minItems: 0,
-                    maxItems: 20,
-                    items: { type: 'string', minLength: 2, maxLength: 400 }
-                  }
->>>>>>> e1cb489e
                 }
               }
             }
@@ -279,7 +212,6 @@
 /* ---------- Prompt builder updated for NEW schema ---------- */
 
 function buildPrompt({ interests, tags }: { interests: string; tags: string[] }) {
-<<<<<<< HEAD
     const focus = (interests ?? "").trim();
     const tagList = (tags ?? []).filter(Boolean);
   
@@ -391,41 +323,8 @@
 }
 
 
-=======
-  const focus = (interests ?? '').trim();
-  const tagList = (tags ?? []).filter(Boolean);
-
-  const interestSection = focus ? `Primary interests or goals:\n${focus}\n` : '';
-  const tagSection = tagList.length
-    ? `Key focus tags:\n${tagList.map((t) => `- ${t}`).join('\n')}\n`
-    : '';
-
-  const guidance = [
-    'Generate ONE standout technical project tailored to the candidate.',
-    'Quality bars: concrete deliverables, measurable outcomes, and realistic tools/datasets.'
-  ].join(' ');
-
-  const rules = [
-    'Title: ≤4 words, descriptive technical terms only.',
-    'Difficulty: one of Easy, Medium, Hard, Expert.',
-    'Timeline: short estimate like "1-2 weeks". (Weeks or months only.)',
-    'Description: a concise high level overview (3–5 sentences) that does NOT mention timeframes or duration.',
-    'Jobs: 1–6 realistic job titles with best-guess URLs if unknown.',
-    'Skills array: specific technical concepts (1–5 words each). Include tech stack items (e.g., "C++", "Regex", "BPE").',
-    'Metadata: an ARRAY of sections. Each section MUST include:',
-    '  - name (string) and overview (paragraph).',
-    '  - Optional arrays: learning_materials, code_snippets (strings or {filename, code})',
-    '  - Optional what_and_how: array of { file, spec, how_to_implement[] } describing implementation steps/files.',
-    'No "prerequisites" key. No milestones.',
-    'Output strictly valid JSON per the schema. No markdown, no extra keys, no explanations.'
-  ].join('\n- ');
-
-  return [guidance, interestSection, tagSection, 'Follow these additional rules:', `- ${rules}`]
-    .filter(Boolean)
-    .join('\n\n');
-}
-
->>>>>>> e1cb489e
+/* ---------- OpenAI client ---------- */
+
 /* ---------- OpenAI client ---------- */
 
 function createOpenAI() {
@@ -438,11 +337,7 @@
 
 async function generateProjectWithOpenAI(input: { interests: string; tags: string[] }) {
   // TEMP: short-circuit for local dev. Ensure FALLBACK_PROJECT matches the NEW schema.
-<<<<<<< HEAD
 //   return { project: FALLBACK_PROJECT, source: 'generated' as const, errorMessage: null };
-=======
-  return { project: FALLBACK_PROJECT, source: 'generated' as const, errorMessage: null };
->>>>>>> e1cb489e
 
   const client = createOpenAI();
   if (!client) {
@@ -470,11 +365,8 @@
 
     const parsed = JSON.parse(output) as unknown;
 
-<<<<<<< HEAD
     // console.log(`Project generation parsed: ${JSON.stringify(parsed)}`);
 
-=======
->>>>>>> e1cb489e
     // If you have updated `$lib/types/project` to the new shape, you can swap in that guard.
     if (!isNewProject(parsed)) throw new Error('Model response did not match expected schema');
 
